--- conflicted
+++ resolved
@@ -27,57 +27,18 @@
 
 const main = async () => {
   try {
-<<<<<<< HEAD
-    const {_: args, ...params} = minimist(process.argv.slice(2));
-
-    for (const arg of args) {
-      params[arg] = true;
-    }
-
-    const {
-      'dry-run': isDryRun,
-      'non-interactive': isNonInteractiveMode,
-      'disable-emoji': disableEmoji,
-      hook: isHook,
-      body,
-      breaking,
-      issues,
-      lerna,
-      scope,
-      subject,
-      type,
-      ...passThroughParams
-    } = params;
-
-    const cliAnswers = {
-      body,
-      breaking,
-      issues,
-      lerna,
-      scope,
-      subject,
-      type
-    };
-
-    if (isDryRun) {
-=======
     const state = createState();
 
     const {cliAnswers, cliOptions, passThroughParams} = parseArgs();
 
     if (cliOptions.dryRun) {
->>>>>>> 38f3b04b
       // eslint-disable-next-line no-console
       console.log('Running in dry mode.');
     }
 
-<<<<<<< HEAD
-    const state = createState({disableEmoji});
+    const state = createState({disableEmoji: cliOptions['disable-emoji']});
 
-    if (isNonInteractiveMode) {
-=======
     if (cliOptions.nonInteractive) {
->>>>>>> 38f3b04b
       await runNonInteractiveMode(state, cliAnswers);
     } else {
       await runInteractiveQuestions(state, cliAnswers);
