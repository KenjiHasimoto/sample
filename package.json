--- conflicted
+++ resolved
@@ -42,18 +42,11 @@
     "husky": "4.2.5",
     "inquirer": "6.5.2",
     "inquirer-list-search-prompt": "1.0.2",
-<<<<<<< HEAD
     "jest": "^25.1.0",
-    "minimist": "1.2.0",
-    "mocha": "6.2.2",
-    "pkg": "4.4.2",
-    "rimraf": "3.0.1",
-=======
     "minimist": "1.2.5",
     "mocha": "6.2.3",
     "pkg": "4.4.8",
     "rimraf": "3.0.2",
->>>>>>> b284b138
     "semantic-release": "16.0.4",
     "signale": "1.4.0",
     "spawncommand": "^2.2.0",
