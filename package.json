{
  "name": "git-cz",
  "version": "3.3.0",
  "description": "Semantic emojified git commit, git-cz",
  "main": "dist/cz.js",
  "bin": {
    "git-cz": "./bin/git-cz.js",
    "gitcz": "./bin/git-cz.js"
  },
  "repository": {
    "type": "git",
    "url": "git+ssh://git@github.com/streamich/git-cz.git"
  },
  "homepage": "https://github.com/streamich/git-cz",
  "license": "Unlicense",
  "scripts": {
    "lint": "yarn eslint",
    "clean": "rimraf dist binaries",
    "build": "yarn build:cli && yarn build:cz",
    "build:cli": "browserify --node -o dist/cli.js lib/cli.js",
    "build:cz": "browserify --node -o dist/cz.js --standalone prompter lib/cz.js",
    "build:readme": "mmarkdown",
    "build:binaries": "mkdirp binaries && pkg lib/cli.js --out-path binaries",
    "test": "mocha",
    "precommit": "yarn lint",
    "semantic-release": "semantic-release",
    "eslint": "eslint lib/*.js"
  },
  "devDependencies": {
<<<<<<< HEAD
=======
    "semantic-release": "15.14.0",
>>>>>>> f4eba093
    "@semantic-release/changelog": "3.0.6",
    "@semantic-release/git": "7.0.18",
    "@semantic-release/github": "5.5.5",
    "@semantic-release/npm": "5.3.4",
    "any-shell-escape": "0.1.1",
    "browserify": "16.5.0",
    "chalk": "2.4.2",
    "commitizen": "2.10.1",
    "eslint": "4.19.1",
    "eslint-config-mailonline": "9.0.0",
    "husky": "0.14.3",
    "inquirer": "6.5.2",
    "inquirer-list-search-prompt": "^1.0.2",
    "minimist": "1.2.0",
<<<<<<< HEAD
    "mocha": "6.2.2",
    "pkg": "4.4.0",
=======
    "pkg": "4.4.2",
>>>>>>> f4eba093
    "rimraf": "3.0.0",
    "semantic-release": "15.13.31",
    "signale": "1.4.0",
    "word-wrap": "1.2.3"
  },
  "config": {
    "commitizen": {
      "path": "./dist/cz.js"
    }
  },
  "mmarkdown": {
    "src": "./build/readme.md",
    "out": "./README.md",
    "scripts": "./build/readme.js",
    "backup": false
  },
  "dependencies": {
    "global": "^4.3.2"
  }
}<|MERGE_RESOLUTION|>--- conflicted
+++ resolved
@@ -27,10 +27,7 @@
     "eslint": "eslint lib/*.js"
   },
   "devDependencies": {
-<<<<<<< HEAD
-=======
     "semantic-release": "15.14.0",
->>>>>>> f4eba093
     "@semantic-release/changelog": "3.0.6",
     "@semantic-release/git": "7.0.18",
     "@semantic-release/github": "5.5.5",
@@ -45,14 +42,9 @@
     "inquirer": "6.5.2",
     "inquirer-list-search-prompt": "^1.0.2",
     "minimist": "1.2.0",
-<<<<<<< HEAD
     "mocha": "6.2.2",
-    "pkg": "4.4.0",
-=======
     "pkg": "4.4.2",
->>>>>>> f4eba093
     "rimraf": "3.0.0",
-    "semantic-release": "15.13.31",
     "signale": "1.4.0",
     "word-wrap": "1.2.3"
   },
